"""UltraSinger uses AI to automatically create UltraStar song files"""

import copy
import getopt
import os
import sys
import Levenshtein

from packaging import version

from modules import os_helper
from modules.Audio.denoise import denoise_vocal_audio
from modules.Audio.separation import separate_vocal_from_audio
from modules.Audio.vocal_chunks import (
    create_audio_chunks_from_transcribed_data,
    create_audio_chunks_from_ultrastar_data,
)
from modules.Audio.silence_processing import remove_silence_from_transcription_data, mute_no_singing_parts

from modules.Audio.convert_audio import convert_audio_to_mono_wav, convert_wav_to_mp3
from modules.Audio.youtube import (
    download_from_youtube,
)

from modules.console_colors import (
    ULTRASINGER_HEAD,
    blue_highlighted,
    gold_highlighted,
    red_highlighted,
    green_highlighted,
)
from modules.Midi.midi_creator import (
    create_midi_segments_from_transcribed_data,
    create_repitched_midi_segments_from_ultrastar_txt,
    create_midi_file,
)
from modules.Midi.MidiSegment import MidiSegment
from modules.Midi.note_length_calculator import get_thirtytwo_note_second, get_sixteenth_note_second
from modules.Pitcher.pitcher import (
    get_pitch_with_crepe_file,
)
from modules.Pitcher.pitched_data import PitchedData
from modules.Speech_Recognition.TranscriptionResult import TranscriptionResult
from modules.Speech_Recognition.hyphenation import (
    hyphenate_each_word,
)
from modules.Speech_Recognition.Whisper import transcribe_with_whisper
from modules.Ultrastar import (
    ultrastar_writer,
)
from modules.Speech_Recognition.TranscribedData import TranscribedData
from modules.Ultrastar.ultrastar_score_calculator import Score, calculate_score_points
from modules.Ultrastar.ultrastar_txt import FILE_ENCODING, FormatVersion
from modules.Ultrastar.coverter.ultrastar_txt_converter import from_ultrastar_txt, \
    create_ultrastar_txt_from_midi_segments, create_ultrastar_txt_from_automation
from modules.Ultrastar.ultrastar_parser import parse_ultrastar_txt
from modules.common_print import print_support, print_help, print_version
from modules.os_helper import check_file_exists, get_unused_song_output_dir
from modules.plot import create_plots
from modules.musicbrainz_client import get_music_infos
from modules.sheet import create_sheet
from modules.ProcessData import ProcessData, ProcessDataPaths, MediaInfo
from modules.DeviceDetection.device_detection import check_gpu_support
from modules.Audio.bpm import get_bpm_from_file

from Settings import Settings

settings = Settings()


def add_hyphen_to_data(
        transcribed_data: list[TranscribedData], hyphen_words: list[list[str]]
):
    """Add hyphen to transcribed data return new data list"""
    new_data = []

    for i, data in enumerate(transcribed_data):
        if not hyphen_words[i]:
            new_data.append(data)
        else:
            chunk_duration = data.end - data.start
            chunk_duration = chunk_duration / (len(hyphen_words[i]))

            next_start = data.start
            for j in enumerate(hyphen_words[i]):
                hyphenated_word_index = j[0]
                dup = copy.copy(data)
                dup.start = next_start
                next_start = data.end - chunk_duration * (
                        len(hyphen_words[i]) - 1 - hyphenated_word_index
                )
                dup.end = next_start
                dup.word = hyphen_words[i][hyphenated_word_index]
                dup.is_hyphen = True
                if hyphenated_word_index == len(hyphen_words[i]) - 1:
                    dup.is_word_end = True
                else:
                    dup.is_word_end = False
                new_data.append(dup)

    return new_data


# Todo: Unused
def correct_words(recognized_words, word_list_file):
    """Docstring"""
    with open(word_list_file, "r", encoding="utf-8") as file:
        text = file.read()
    word_list = text.split()

    for i, rec_word in enumerate(recognized_words):
        if rec_word.word in word_list:
            continue

        closest_word = min(
            word_list, key=lambda x: Levenshtein.distance(rec_word.word, x)
        )
        print(recognized_words[i].word + " - " + closest_word)
        recognized_words[i].word = closest_word
    return recognized_words


def remove_unecessary_punctuations(transcribed_data: list[TranscribedData]) -> None:
    """Remove unecessary punctuations from transcribed data"""
    punctuation = ".,"
    for i, data in enumerate(transcribed_data):
        data.word = data.word.translate({ord(i): None for i in punctuation})


def run() -> tuple[str, Score, Score]:
    """The processing function of this program"""

    process_data = InitProcessData()

    process_data.process_data_paths.cache_folder_path = (
        os.path.join(settings.output_folder_path, "cache")
        if settings.cache_override_path is None
        else settings.cache_override_path
    )

    # Create process audio
    process_data.process_data_paths.processing_audio_path = CreateProcessAudio(process_data)

    # Audio transcription
    process_data.media_info.language = settings.language
    if not settings.ignore_audio:
        TranscribeAudio(process_data)

    # Split syllables into segments
    process_data.transcribed_data = split_syllables_into_segments(process_data.transcribed_data,
                                                                  process_data.media_info.bpm)

    # Create audio chunks
    if settings.create_audio_chunks:
        create_audio_chunks(process_data)

    # Pitch audio
    process_data.pitched_data = pitch_audio(process_data.process_data_paths)

    # Create Midi_Segments
    if not settings.ignore_audio:
        process_data.midi_segments = create_midi_segments_from_transcribed_data(process_data.transcribed_data,
                                                                                process_data.pitched_data)
    else:
        process_data.midi_segments = create_repitched_midi_segments_from_ultrastar_txt(process_data.pitched_data,
                                                                                       process_data.parsed_file)

    # Merge syllable segments
    #tuple[list[MidiSegment], list[TranscribedData]]:
    process_data.midi_segments, process_data.transcribed_data = merge_syllable_segments(process_data.midi_segments,
                                                                                        process_data.transcribed_data,
                                                                                        process_data.media_info.bpm)

    # Create plot
    if settings.create_plot:
        create_plots(process_data, settings.output_folder_path)

    # Create Ultrastar txt
    accurate_score, simple_score, ultrastar_file_output = CreateUltraStarTxt(process_data)

    # Create Midi
    if settings.create_midi:
        create_midi_file(process_data.media_info.bpm, settings.output_folder_path, process_data.midi_segments,
                         process_data.basename)

    # Sheet music
    create_sheet(process_data.midi_segments, settings.output_folder_path,
                 process_data.process_data_paths.cache_folder_path, settings.musescore_path, process_data.basename,
                 process_data.media_info)

    # Cleanup
    if not settings.keep_cache:
        remove_cache_folder(process_data.process_data_paths.cache_folder_path)

    # Print Support
    print_support()
    return ultrastar_file_output, simple_score, accurate_score


def split_syllables_into_segments(
        transcribed_data: list[TranscribedData],
        real_bpm: float) -> list[TranscribedData]:
    """Split every syllable into sub-segments"""
    syllable_segment_size = get_sixteenth_note_second(real_bpm)

    segment_size_decimal_points = len(str(syllable_segment_size).split(".")[1])
    new_data = []

    for i, data in enumerate(transcribed_data):
        duration = data.end - data.start
        if duration <= syllable_segment_size:
            new_data.append(data)
            continue

        has_space = str(data.word).endswith(" ")
        first_segment = copy.deepcopy(data)
        filler_words_start = data.start + syllable_segment_size
        remainder = data.end - filler_words_start
        first_segment.end = filler_words_start
        if has_space:
            first_segment.word = first_segment.word[:-1]

        first_segment.is_word_end = False
        new_data.append(first_segment)

        full_segments, partial_segment = divmod(remainder, syllable_segment_size)

        if full_segments >= 1:
            first_segment.is_hyphen = True
            for i in range(int(full_segments)):
                segment = TranscribedData()
                segment.word = "~"
                segment.start = filler_words_start + round(
                    i * syllable_segment_size, segment_size_decimal_points
                )
                segment.end = segment.start + syllable_segment_size
                segment.is_hyphen = True
                segment.is_word_end = False
                new_data.append(segment)

        if partial_segment >= 0.01:
            first_segment.is_hyphen = True
            segment = TranscribedData()
            segment.word = "~"
            segment.start = filler_words_start + round(
                full_segments * syllable_segment_size, segment_size_decimal_points
            )
            segment.end = segment.start + partial_segment
            segment.is_hyphen = True
            segment.is_word_end = False
            new_data.append(segment)

        if has_space:
            new_data[-1].word += " "
            new_data[-1].is_word_end = True
    return new_data


def merge_syllable_segments(midi_segments: list[MidiSegment],
                            transcribed_data: list[TranscribedData],
                            real_bpm: float) -> tuple[list[MidiSegment], list[TranscribedData]]:
    """Merge sub-segments of a syllable where the pitch is the same"""

    thirtytwo_note = get_thirtytwo_note_second(real_bpm)
    sixteenth_note = get_sixteenth_note_second(real_bpm)

    new_data = []
    new_midi_notes = []

    previous_data = None

    for i, data in enumerate(transcribed_data):
        is_note_short = data.end - data.start < thirtytwo_note
        is_same_note = midi_segments[i].note == midi_segments[i - 1].note
        has_breath_pause = False

        if previous_data is not None:
            has_breath_pause = data.start - previous_data.end > sixteenth_note

        if (str(data.word).startswith("~")
                and previous_data is not None
                and (is_note_short or is_same_note)
                and not has_breath_pause):
            new_data[-1].end = data.end
            new_midi_notes[-1].end = data.end

            if str(data.word).endswith(" "):
                new_data[-1].word += " "
                new_midi_notes[-1].word += " "
                new_data[-1].is_word_end = True

        else:
            new_data.append(data)
            new_midi_notes.append(midi_segments[i])

        previous_data = data

    return new_midi_notes, new_data


def create_audio_chunks(process_data):
    if not settings.ignore_audio:
        create_audio_chunks_from_transcribed_data(
            process_data.process_data_paths,
            process_data.transcribed_data)
    else:
        create_audio_chunks_from_ultrastar_data(
            process_data.process_data_paths,
            process_data.parsed_file
        )


def InitProcessData():
    settings.input_file_is_ultrastar_txt = settings.input_file_path.endswith(".txt")
    if settings.input_file_is_ultrastar_txt:
        # Parse Ultrastar txt
        (
            basename,
            settings.output_folder_path,
            audio_file_path,
            ultrastar_class,
        ) = parse_ultrastar_txt(settings.input_file_path, settings.output_folder_path)
        process_data = from_ultrastar_txt(ultrastar_class)
        process_data.basename = basename
        process_data.process_data_paths.audio_output_file_path = audio_file_path
        # todo: ignore transcribe
        settings.ignore_audio = True

    elif settings.input_file_path.startswith("https:"):
        # Youtube
        print(f"{ULTRASINGER_HEAD} {gold_highlighted('full automatic mode')}")
        process_data = ProcessData()
        (
            process_data.basename,
            settings.output_folder_path,
            process_data.process_data_paths.audio_output_file_path,
            process_data.media_info,
        ) = download_from_youtube(settings.input_file_path, settings.output_folder_path, settings.cookiefile)
    else:
        # Audio File
        print(f"{ULTRASINGER_HEAD} {gold_highlighted('full automatic mode')}")
        process_data = ProcessData()
        (
            process_data.basename,
            settings.output_folder_path,
            process_data.process_data_paths.audio_output_file_path,
            process_data.media_info,
        ) = infos_from_audio_input_file()
    return process_data


def TranscribeAudio(process_data):
    transcription_result = transcribe_audio(process_data.process_data_paths.cache_folder_path,
                                            process_data.process_data_paths.processing_audio_path)

    if process_data.media_info.language is None:
        process_data.media_info.language = transcription_result.detected_language

    process_data.transcribed_data = transcription_result.transcribed_data

    # Hyphen
    # Todo: Is it really unnecessary?
    remove_unecessary_punctuations(process_data.transcribed_data)
    if settings.hyphenation:
        hyphen_words = hyphenate_each_word(process_data.media_info.language, process_data.transcribed_data)

        if hyphen_words is not None:
            process_data.transcribed_data = add_hyphen_to_data(process_data.transcribed_data, hyphen_words)

    process_data.transcribed_data = remove_silence_from_transcription_data(
        process_data.process_data_paths.processing_audio_path, process_data.transcribed_data
    )


def CreateUltraStarTxt(process_data: ProcessData):
    # Move instrumental and vocals
    if settings.create_karaoke and version.parse(settings.format_version.value) < version.parse(
            FormatVersion.V1_1_0.value):
        karaoke_output_path = os.path.join(settings.output_folder_path, process_data.basename + " [Karaoke].mp3")
        convert_wav_to_mp3(process_data.process_data_paths.instrumental_audio_file_path, karaoke_output_path)

    if version.parse(settings.format_version.value) >= version.parse(FormatVersion.V1_1_0.value):
        instrumental_output_path = os.path.join(settings.output_folder_path,
                                                process_data.basename + " [Instrumental].mp3")
        convert_wav_to_mp3(process_data.process_data_paths.instrumental_audio_file_path, instrumental_output_path)
        vocals_output_path = os.path.join(settings.output_folder_path, process_data.basename + " [Vocals].mp3")
        convert_wav_to_mp3(process_data.process_data_paths.vocals_audio_file_path, vocals_output_path)

    # Create Ultrastar txt
    if not settings.ignore_audio:
        ultrastar_file_output = create_ultrastar_txt_from_automation(
            process_data.basename,
            settings.output_folder_path,
            process_data.midi_segments,
            process_data.media_info,
            settings.format_version,
            settings.create_karaoke,
            settings.APP_VERSION
        )
    else:
        ultrastar_file_output = create_ultrastar_txt_from_midi_segments(
            settings.output_folder_path, settings.input_file_path, process_data.media_info.title,
            process_data.midi_segments
        )

    # Calc Points
    simple_score = None
    accurate_score = None
    if settings.calculate_score:
        simple_score, accurate_score = calculate_score_points(process_data, ultrastar_file_output)

    # Add calculated score to Ultrastar txt
    #Todo: Missing Karaoke
    ultrastar_writer.add_score_to_ultrastar_txt(ultrastar_file_output, simple_score)
    return accurate_score, simple_score, ultrastar_file_output


def CreateProcessAudio(process_data) -> str:
    # Set processing audio to cache file
    process_data.process_data_paths.processing_audio_path = os.path.join(
        process_data.process_data_paths.cache_folder_path, process_data.basename + ".wav"
    )
    os_helper.create_folder(process_data.process_data_paths.cache_folder_path)

    # Separate vocal from audio
    audio_separation_folder_path = separate_vocal_from_audio(
        process_data.process_data_paths.cache_folder_path,
        process_data.process_data_paths.audio_output_file_path,
        settings.use_separated_vocal,
        settings.create_karaoke,
        settings.pytorch_device,
        settings.demucs_model,
        settings.skip_cache_vocal_separation
    )
    process_data.process_data_paths.vocals_audio_file_path = os.path.join(audio_separation_folder_path, "vocals.wav")
    process_data.process_data_paths.instrumental_audio_file_path = os.path.join(audio_separation_folder_path,
                                                                                "no_vocals.wav")

    if settings.use_separated_vocal:
        input_path = process_data.process_data_paths.vocals_audio_file_path
    else:
        input_path = process_data.process_data_paths.audio_output_file_path

    # Denoise vocal audio
    denoised_output_path = os.path.join(
        process_data.process_data_paths.cache_folder_path, process_data.basename + "_denoised.wav"
    )
    denoise_vocal_audio(input_path, denoised_output_path, settings.skip_cache_denoise_vocal_audio)

    # Convert to mono audio
    mono_output_path = os.path.join(
        process_data.process_data_paths.cache_folder_path, process_data.basename + "_mono.wav"
    )
    convert_audio_to_mono_wav(denoised_output_path, mono_output_path)

    # Mute silence sections
    mute_output_path = os.path.join(
        process_data.process_data_paths.cache_folder_path, process_data.basename + "_mute.wav"
    )
    mute_no_singing_parts(mono_output_path, mute_output_path)

    # Define the audio file to process
    return mute_output_path


def transcribe_audio(cache_folder_path: str, processing_audio_path: str) -> TranscriptionResult:
    """Transcribe audio with AI"""
    transcription_result = None
    if settings.transcriber == "whisper":
        transcription_config = f"{settings.transcriber}_{settings.whisper_model.value}_{settings.pytorch_device}_{settings.whisper_align_model}_{settings.whisper_align_model}_{settings.whisper_batch_size}_{settings.whisper_compute_type}_{settings.language}"
        transcription_path = os.path.join(cache_folder_path, f"{transcription_config}.json")
        cached_transcription_available = check_file_exists(transcription_path)
        if settings.skip_cache_transcription or not cached_transcription_available:
            transcription_result = transcribe_with_whisper(
                processing_audio_path,
                settings.whisper_model,
                settings.pytorch_device,
                settings.whisper_align_model,
                settings.whisper_batch_size,
                settings.whisper_compute_type,
                settings.language,
            )
            with open(transcription_path, "w", encoding=FILE_ENCODING) as file:
                file.write(transcription_result.to_json())
        else:
            print(f"{ULTRASINGER_HEAD} {green_highlighted('cache')} reusing cached transcribed data")
            with open(transcription_path) as file:
                json = file.read()
                transcription_result = TranscriptionResult.from_json(json)
    else:
        raise NotImplementedError
    return transcription_result


def infos_from_audio_input_file() -> tuple[str, str, str, MediaInfo]:
    """Infos from audio input file"""
    basename = os.path.basename(settings.input_file_path)
    basename_without_ext = os.path.splitext(basename)[0]

    artist, title = None, None
    if " - " in basename_without_ext:
        artist, title = basename_without_ext.split(" - ", 1)
        search_string = f"{artist} - {title}"
    else:
        search_string = basename_without_ext

    # Get additional data for song
    (title_info, artist_info, year_info, genre_info) = get_music_infos(search_string)

    if title_info is not None:
        title = title_info
        artist = artist_info
    else:
        title = basename_without_ext
        artist = "Unknown Artist"

    if artist is not None and title is not None:
        basename_without_ext = f"{artist} - {title}"
        extension = os.path.splitext(basename)[1]
        basename = f"{basename_without_ext}{extension}"

    song_folder_output_path = os.path.join(settings.output_folder_path, basename_without_ext)
    song_folder_output_path = get_unused_song_output_dir(song_folder_output_path)
    os_helper.create_folder(song_folder_output_path)
    os_helper.copy(settings.input_file_path, song_folder_output_path)
    os_helper.rename(
        os.path.join(song_folder_output_path, os.path.basename(settings.input_file_path)),
        os.path.join(song_folder_output_path, basename),
    )
    # Todo: Read ID3 tags
    ultrastar_audio_input_path = os.path.join(song_folder_output_path, basename)
    real_bpm = get_bpm_from_file(settings.input_file_path)
    return (
        basename_without_ext,
        song_folder_output_path,
        ultrastar_audio_input_path,
        MediaInfo(artist=artist, title=title, year=year_info, genre=genre_info, bpm=real_bpm),
    )


def pitch_audio(
        process_data_paths: ProcessDataPaths) -> PitchedData:
    """Pitch audio"""

    pitching_config = f"crepe_{settings.ignore_audio}_{settings.crepe_model_capacity}_{settings.crepe_step_size}_{settings.tensorflow_device}"
    pitched_data_path = os.path.join(process_data_paths.cache_folder_path, f"{pitching_config}.json")
    cache_available = check_file_exists(pitched_data_path)

    if settings.skip_cache_transcription or not cache_available:
        pitched_data = get_pitch_with_crepe_file(
            process_data_paths.processing_audio_path,
            settings.crepe_model_capacity,
            settings.crepe_step_size,
            settings.tensorflow_device,
        )

        pitched_data_json = pitched_data.to_json()
        with open(pitched_data_path, "w", encoding=FILE_ENCODING) as file:
            file.write(pitched_data_json)
    else:
        print(f"{ULTRASINGER_HEAD} {green_highlighted('cache')} reusing cached pitch data")
        with open(pitched_data_path) as file:
            json = file.read()
            pitched_data = PitchedData.from_json(json)

    return pitched_data


def main(argv: list[str]) -> None:
    """Main function"""
    print_version(settings.APP_VERSION)
    init_settings(argv)
    run()
    sys.exit()


def remove_cache_folder(cache_folder_path: str) -> None:
    """Remove cache folder"""
    os_helper.remove_folder(cache_folder_path)


def init_settings(argv: list[str]) -> Settings:
    """Init settings"""
    long, short = arg_options()
    opts, args = getopt.getopt(argv, short, long)
    if len(opts) == 0:
        print_help()
        sys.exit()
    for opt, arg in opts:
        if opt == "-h":
            print_help()
            sys.exit()
        elif opt in ("-i", "--ifile"):
            settings.input_file_path = arg
        elif opt in ("-o", "--ofile"):
            settings.output_folder_path = arg
        elif opt in ("--whisper"):
            settings.transcriber = "whisper"
            settings.whisper_model = arg
        elif opt in ("--whisper_align_model"):
            settings.whisper_align_model = arg
        elif opt in ("--whisper_batch_size"):
            settings.whisper_batch_size = int(arg)
        elif opt in ("--whisper_compute_type"):
            settings.whisper_compute_type = arg
        elif opt in ("--language"):
            settings.language = arg
        elif opt in ("--crepe"):
            settings.crepe_model_capacity = arg
        elif opt in ("--crepe_step_size"):
            settings.crepe_step_size = int(arg)
        elif opt in ("--plot"):
            settings.create_plot = arg in ["True", "true"]
        elif opt in ("--midi"):
            settings.create_midi = arg in ["True", "true"]
        elif opt in ("--hyphenation"):
            settings.hyphenation = eval(arg.title())
        elif opt in ("--disable_separation"):
            settings.use_separated_vocal = not arg
        elif opt in ("--disable_karaoke"):
            settings.create_karaoke = not arg
        elif opt in ("--create_audio_chunks"):
            settings.create_audio_chunks = arg
        elif opt in ("--ignore_audio"):
            settings.ignore_audio = arg in ["True", "true"]
        elif opt in ("--force_cpu"):
            settings.force_cpu = arg
            if settings.force_cpu:
                os.environ["CUDA_VISIBLE_DEVICES"] = "-1"
        elif opt in ("--force_whisper_cpu"):
            settings.force_whisper_cpu = eval(arg.title())
        elif opt in ("--force_crepe_cpu"):
            settings.force_crepe_cpu = eval(arg.title())
        elif opt in ("--format_version"):
            if arg == FormatVersion.V0_3_0.value:
                settings.format_version = FormatVersion.V0_3_0
            elif arg == FormatVersion.V1_0_0.value:
                settings.format_version = FormatVersion.V1_0_0
            elif arg == FormatVersion.V1_1_0.value:
                settings.format_version = FormatVersion.V1_1_0
            else:
                print(
                    f"{ULTRASINGER_HEAD} {red_highlighted('Error: Format version')} {blue_highlighted(arg)} {red_highlighted('is not supported.')}"
                )
                sys.exit(1)
        elif opt in ("--keep_cache"):
            settings.keep_cache = arg
        elif opt in ("--musescore_path"):
            settings.musescore_path = arg
        elif opt in ("--cookiefile"):
            settings.cookiefile = arg
    if settings.output_folder_path == "":
        if settings.input_file_path.startswith("https:"):
            dirname = os.getcwd()
        else:
            dirname = os.path.dirname(settings.input_file_path)
        settings.output_folder_path = os.path.join(dirname, "output")

    if not settings.force_cpu:
        settings.tensorflow_device, settings.pytorch_device = check_gpu_support()

    return settings


def arg_options():
    short = "hi:o:amv:"
    long = [
        "ifile=",
        "ofile=",
        "crepe=",
        "crepe_step_size=",
        "whisper=",
        "whisper_align_model=",
        "whisper_batch_size=",
        "whisper_compute_type=",
        "language=",
        "plot=",
        "midi=",
        "hyphenation=",
        "disable_separation=",
        "disable_karaoke=",
        "create_audio_chunks=",
        "ignore_audio=",
        "force_cpu=",
        "force_whisper_cpu=",
        "force_crepe_cpu=",
        "format_version=",
<<<<<<< HEAD
        "keep_cache=",
        "musescore_path="
=======
        "keep_cache",
        "musescore_path=",
        "cookiefile=",
>>>>>>> 3fff43d7
    ]
    return long, short


if __name__ == "__main__":
    main(sys.argv[1:])<|MERGE_RESOLUTION|>--- conflicted
+++ resolved
@@ -685,14 +685,9 @@
         "force_whisper_cpu=",
         "force_crepe_cpu=",
         "format_version=",
-<<<<<<< HEAD
         "keep_cache=",
-        "musescore_path="
-=======
-        "keep_cache",
         "musescore_path=",
         "cookiefile=",
->>>>>>> 3fff43d7
     ]
     return long, short
 
