--- conflicted
+++ resolved
@@ -352,6 +352,27 @@
     )
     denoise_vocal_audio(input_path, denoised_output_path)
 
+    # Fixme The slicer
+    a = get_silence_sections(denoised_output_path)
+
+    y, sr = librosa.load(denoised_output_path, sr=None)
+
+    for i in a:
+        # Define the time range to mute
+
+        start_time = i[0]  # Start time in seconds
+        end_time = i[1]  # End time in seconds
+
+        # Convert time to sample indices
+        start_sample = int(start_time * sr)
+        end_sample = int(end_time * sr)
+
+        y[start_sample:end_sample] = 0
+
+    sf.write(denoised_output_path, y, sr)
+
+    settings.mono_audio_path = denoised_output_path # Fixme Wrong!
+
     # Convert to mono audio
     mono_output_path = os.path.join(
         cache_path, basename_without_ext + "_mono.wav"
@@ -398,7 +419,8 @@
 
     # Create plot
     if settings.create_plot:
-        plot_spectrogram(settings.mono_audio_path, song_output)
+        vocals_path = os.path.join(audio_separation_path, "vocals.wav")
+        plot_spectrogram(vocals_path, song_output)
         plot(pitched_data, song_output, transcribed_data, midi_notes)
 
     # Write Ultrastar txt
@@ -806,37 +828,7 @@
 
 def denoise_vocal_audio(input_path: str, output_path: str) -> None:
     """Denoise vocal audio"""
-<<<<<<< HEAD
-    denoised_path = os.path.join(
-        cache_path, basename_without_ext + "_denoised.wav"
-    )
-
-    ffmpeg_reduce_noise(settings.mono_audio_path, denoised_path)
-
-    # Fixme
-    a = get_silence_sections(denoised_path)
-
-    y, sr = librosa.load(denoised_path, sr=None)
-
-    for i in a:
-        # Define the time range to mute
-
-        start_time = i[0]  # Start time in seconds
-        end_time = i[1]  # End time in seconds
-
-        # Convert time to sample indices
-        start_sample = int(start_time * sr)
-        end_sample = int(end_time * sr)
-
-        y[start_sample:end_sample] = 0
-
-    sf.write(denoised_path, y, sr)
-
-    settings.mono_audio_path = denoised_path
-=======
     ffmpeg_reduce_noise(input_path, output_path)
->>>>>>> e39cfa0c
-
 
 
 def main(argv: list[str]) -> None:
