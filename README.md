--- conflicted
+++ resolved
@@ -1,8 +1,4 @@
-[![Discord](https://img.shields.io/discord/1048892118732656731?logo=discord)](https://discord.gg/7EqhhjFd)
-![Status](https://img.shields.io/badge/status-development-yellow)
-[![GitHub](https://img.shields.io/github/license/rakuri255/UltraSinger)](https://github.com/rakuri255/UltraSinger/blob/main/LICENSE)
-
-# UltraSinger
+# UltraSinger 
 
 > ⚠️ _This project is still under development!_
 
@@ -188,19 +184,7 @@
 for low male voices. Accurate is the real tone specified in the txt. I had txt files where the pitch was in a range not 
 singable by humans, but you could still reach the 10k points in the game. The accuracy is important here, because from
 this MIDI and sheet are created. And you also want to have accurate files
-<<<<<<< HEAD
-
-## How to use this source code
-
-Install Python 3.10 (older and newer versions has some breaking changes).
-You should install and use `venv` or `conda`. 
-For VSCode look [here](https://code.visualstudio.com/docs/python/environments#_global-virtual-or-conda-environments).
-
-After that you need to install the requirements from `requirements.txt`.
-
-Also install ffmpeg separately.
-
-Then just use the `How to use` commands, described above.
+
 
 ### Use GPU
 
@@ -222,6 +206,4 @@
 If somthing crash because of low VRAM than use a smaller model.
 Whisper needs more than 8GB VRAM in the `large` model!
 
-But you can force cpu usage with the extra options `--force_whisper_cpu` and `--force_separation_cpu`.
-=======
->>>>>>> 8f169f0a
+But you can force cpu usage with the extra options `--force_whisper_cpu` and `--force_separation_cpu`.