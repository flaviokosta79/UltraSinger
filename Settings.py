class Settings:
    create_midi = True
    create_plot = False
    create_audio_chunks = False
    hyphenation = True
    use_separated_vocal = True
    create_karaoke = True

    input_file_path = ''
    output_file_path = ''
    mono_audio_path = ''

    # Transcribe
    audio_chunk_folder_name = 'audio-chunks'

    # Whisper
    transcriber = 'whisper'     # whisper|vosk
<<<<<<< HEAD
    whisper_model = 'large'     # Multilingual model tiny|base|small|medium|large
=======
    whisper_model = 'large-v2'  # Multilingual model tiny|base|small|medium|large-v1|large-v2
>>>>>>> 21b136cc
                                # English-only model tiny.en|base.en|small.en|medium.en

    # Vosk
    vosk_model_path = ''  # "models/vosk-model-small-en-us-0.15"

    # Pitch
    crepe_model_capacity = 'full'   # tiny|small|medium|large|full
    crepe_step_size = 10

    # Device
    device = 'cpu'  # cpu|cuda
    force_whisper_cpu = False
    force_separation_cpu = False
<|MERGE_RESOLUTION|>--- conflicted
+++ resolved
@@ -15,11 +15,7 @@
 
     # Whisper
     transcriber = 'whisper'     # whisper|vosk
-<<<<<<< HEAD
-    whisper_model = 'large'     # Multilingual model tiny|base|small|medium|large
-=======
     whisper_model = 'large-v2'  # Multilingual model tiny|base|small|medium|large-v1|large-v2
->>>>>>> 21b136cc
                                 # English-only model tiny.en|base.en|small.en|medium.en
 
     # Vosk
