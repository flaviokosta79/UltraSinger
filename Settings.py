class Settings:
    create_midi = True
    create_plot = False
    create_audio_chunks = False
    hyphenation = True
    use_separated_vocal = True
    create_karaoke = True

    input_file_path = ""
    output_file_path = ""
    mono_audio_path = ""

    # Transcribe
    audio_chunk_folder_name = "audio-chunks"

    # Whisper
    transcriber = "whisper"  # whisper|vosk
    whisper_model = "large-v2"  # Multilingual model tiny|base|small|medium|large-v1|large-v2
    # English-only model tiny.en|base.en|small.en|medium.en

    # Vosk
    vosk_model_path = ""  # "models/vosk-model-small-en-us-0.15"

    # Pitch
    crepe_model_capacity = "full"  # tiny|small|medium|large|full
    crepe_step_size = 10

    # Device
<<<<<<< HEAD
    device = 'cpu'  # cpu|cuda
    force_whisper_cpu = False
    force_separation_cpu = False
=======
    device = "cpu"  # cpu|cuda|gpu
>>>>>>> 5f670555
<|MERGE_RESOLUTION|>--- conflicted
+++ resolved
@@ -26,10 +26,6 @@
     crepe_step_size = 10
 
     # Device
-<<<<<<< HEAD
     device = 'cpu'  # cpu|cuda
     force_whisper_cpu = False
     force_separation_cpu = False
-=======
-    device = "cpu"  # cpu|cuda|gpu
->>>>>>> 5f670555
